--- conflicted
+++ resolved
@@ -16,13 +16,9 @@
 	ParentsErrV error
 	HeightV     uint64
 	HeightErrV  error
-<<<<<<< HEAD
-	TxsV        []conflicts.Tx
-=======
 	EpochV      uint32
 	EpochErrV   error
-	TxsV        []snowstorm.Tx
->>>>>>> fcd5b3e1
+	TxsV        []conflicts.Tx
 	TxsErrV     error
 	BytesV      []byte
 }
