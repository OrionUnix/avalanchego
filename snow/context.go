// (c) 2019-2020, Ava Labs, Inc. All rights reserved.
// See the file LICENSE for licensing terms.

package snow

import (
	"io"
	"net/http"
	"sync"
	"sync/atomic"

	"github.com/prometheus/client_golang/prometheus"

	"github.com/ava-labs/gecko/database"
	"github.com/ava-labs/gecko/ids"
	"github.com/ava-labs/gecko/snow/triggers"
	"github.com/ava-labs/gecko/utils/logging"
)

// Callable ...
type Callable interface {
	Call(writer http.ResponseWriter, method, base, endpoint string, body io.Reader, headers map[string]string) error
}

// Keystore ...
type Keystore interface {
	GetDatabase(username, password string) (database.Database, error)
}

// SharedMemory ...
type SharedMemory interface {
	GetDatabase(id ids.ID) database.Database
	ReleaseDatabase(id ids.ID)
}

// AliasLookup ...
type AliasLookup interface {
	Lookup(alias string) (ids.ID, error)
	PrimaryAlias(id ids.ID) (string, error)
}

// SubnetLookup ...
type SubnetLookup interface {
	SubnetID(chainID ids.ID) (ids.ID, error)
}

// Context is information about the current execution.
// [NetworkID] is the ID of the network this context exists within.
// [ChainID] is the ID of the chain this context exists within.
// [NodeID] is the ID of this node
type Context struct {
	NetworkID           uint32
	SubnetID            ids.ID
	ChainID             ids.ID
	NodeID              ids.ShortID
	Log                 logging.Logger
	DecisionDispatcher  *triggers.EventDispatcher
	ConsensusDispatcher *triggers.EventDispatcher
	Lock                sync.RWMutex
	Keystore            Keystore
	SharedMemory        SharedMemory
	BCLookup            AliasLookup
<<<<<<< HEAD
	SNLookup            SubnetLookup
=======
	// Non-zero iff this chain bootstrapped. Should only be accessed atomically.
	bootstrapped uint32
	Namespace    string
	Metrics      prometheus.Registerer
}

// IsBootstrapped returns true iff this chain is done bootstrapping
func (ctx *Context) IsBootstrapped() bool {
	return atomic.LoadUint32(&ctx.bootstrapped) > 0
}
>>>>>>> 96cc66ca

// Bootstrapped marks this chain as done bootstrapping
func (ctx *Context) Bootstrapped() {
	atomic.StoreUint32(&ctx.bootstrapped, 1)
}

// DefaultContextTest ...
func DefaultContextTest() *Context {
	decisionED := triggers.EventDispatcher{}
	decisionED.Initialize(logging.NoLog{})
	consensusED := triggers.EventDispatcher{}
	consensusED.Initialize(logging.NoLog{})
	aliaser := &ids.Aliaser{}
	aliaser.Initialize()
	return &Context{
		NetworkID:           0,
		SubnetID:            ids.Empty,
		ChainID:             ids.Empty,
		NodeID:              ids.ShortEmpty,
		Log:                 logging.NoLog{},
		DecisionDispatcher:  &decisionED,
		ConsensusDispatcher: &consensusED,
		BCLookup:            aliaser,
		Namespace:           "",
		Metrics:             prometheus.NewRegistry(),
	}
}<|MERGE_RESOLUTION|>--- conflicted
+++ resolved
@@ -60,9 +60,8 @@
 	Keystore            Keystore
 	SharedMemory        SharedMemory
 	BCLookup            AliasLookup
-<<<<<<< HEAD
 	SNLookup            SubnetLookup
-=======
+
 	// Non-zero iff this chain bootstrapped. Should only be accessed atomically.
 	bootstrapped uint32
 	Namespace    string
@@ -73,7 +72,6 @@
 func (ctx *Context) IsBootstrapped() bool {
 	return atomic.LoadUint32(&ctx.bootstrapped) > 0
 }
->>>>>>> 96cc66ca
 
 // Bootstrapped marks this chain as done bootstrapping
 func (ctx *Context) Bootstrapped() {
