--- conflicted
+++ resolved
@@ -4,558 +4,27 @@
 package platformvm
 
 import (
+	"reflect"
 	"testing"
 	"time"
 
-<<<<<<< HEAD
-	"github.com/ava-labs/gecko/vms/secp256k1fx"
-
 	"github.com/ava-labs/gecko/ids"
 	"github.com/ava-labs/gecko/utils/constants"
-=======
-	"github.com/ava-labs/gecko/snow/validators"
->>>>>>> 49925528
 	"github.com/ava-labs/gecko/utils/crypto"
+	"github.com/ava-labs/gecko/utils/hashing"
+	"github.com/ava-labs/gecko/vms/secp256k1fx"
 )
 
-// func TestAddNonDefaultSubnetValidatorTxSyntacticVerify(t *testing.T) {
-// 	vm := defaultVM()
-// 	vm.Ctx.Lock.Lock()
-// 	defer func() {
-// 		vm.Shutdown()
-// 		vm.Ctx.Lock.Unlock()
-// 	}()
-
-// 	nodeID := keys[0].PublicKey().Address()
-
-// 	// Case: tx is nil
-// 	var tx *addNonDefaultSubnetValidatorTx
-// 	if err := tx.SyntacticVerify(); err == nil {
-// 		t.Fatal("should have errored because tx is nil")
-// 	}
-
-// 	// Case: Tx ID is nil
-// 	tx, err := vm.newAddNonDefaultSubnetValidatorTx(
-// 		defaultWeight,
-// 		uint64(defaultValidateStartTime.Unix()),
-// 		uint64(defaultValidateEndTime.Unix()),
-// 		nodeID,
-// 		testSubnet1.id,
-// 		[]*crypto.PrivateKeySECP256K1R{testSubnet1ControlKeys[0], testSubnet1ControlKeys[1]},
-// 		[]*crypto.PrivateKeySECP256K1R{keys[0]},
-// 	)
-// 	if err != nil {
-// 		t.Fatal(err)
-// 	}
-// 	tx.id = ids.ID{}
-// 	if err := tx.SyntacticVerify(); err == nil {
-// 		t.Fatal("should have errored because ID is nil")
-// 	}
-
-// 	// Case: Wrong network ID
-// 	tx, err = vm.newAddNonDefaultSubnetValidatorTx(
-// 		defaultWeight,
-// 		uint64(defaultValidateStartTime.Unix()),
-// 		uint64(defaultValidateEndTime.Unix()),
-// 		nodeID,
-// 		testSubnet1.id,
-// 		[]*crypto.PrivateKeySECP256K1R{testSubnet1ControlKeys[0], testSubnet1ControlKeys[1]},
-// 		[]*crypto.PrivateKeySECP256K1R{keys[0]},
-// 	)
-// 	if err != nil {
-// 		t.Fatal(err)
-// 	}
-// 	tx.NetworkID = tx.NetworkID + 1
-// 	if err := tx.SyntacticVerify(); err == nil {
-// 		t.Fatal("should have errored because the wrong network ID was used")
-// 	}
-
-// 	// Case: Missing Node ID
-// 	tx, err = vm.newAddNonDefaultSubnetValidatorTx(
-// 		defaultWeight,
-// 		uint64(defaultValidateStartTime.Unix()),
-// 		uint64(defaultValidateEndTime.Unix()),
-// 		nodeID,
-// 		testSubnet1.id,
-// 		[]*crypto.PrivateKeySECP256K1R{testSubnet1ControlKeys[0], testSubnet1ControlKeys[1]},
-// 		[]*crypto.PrivateKeySECP256K1R{keys[0]},
-// 	)
-// 	if err != nil {
-// 		t.Fatal(err)
-// 	}
-// 	tx.NodeID = ids.ShortID{}
-// 	if err := tx.SyntacticVerify(); err == nil {
-// 		t.Fatal("should have errored because NodeID is empty")
-// 	}
-
-// 	// Case: Missing Subnet ID
-// 	tx, err = vm.newAddNonDefaultSubnetValidatorTx(
-// 		defaultWeight,
-// 		uint64(defaultValidateStartTime.Unix()),
-// 		uint64(defaultValidateEndTime.Unix()),
-// 		nodeID,
-// 		testSubnet1.id,
-// 		[]*crypto.PrivateKeySECP256K1R{testSubnet1ControlKeys[0], testSubnet1ControlKeys[1]},
-// 		[]*crypto.PrivateKeySECP256K1R{keys[0]},
-// 	)
-// 	if err != nil {
-// 		t.Fatal(err)
-// 	}
-// 	tx.Subnet = ids.ID{}
-// 	if err := tx.SyntacticVerify(); err == nil {
-// 		t.Fatal("should have errored because Subnet ID is nil")
-// 	}
-
-// 	// Case: No weight
-// 	tx, err = vm.newAddNonDefaultSubnetValidatorTx(
-// 		0,
-// 		uint64(defaultValidateStartTime.Unix()),
-// 		uint64(defaultValidateEndTime.Unix()),
-// 		nodeID,
-// 		testSubnet1.id,
-// 		[]*crypto.PrivateKeySECP256K1R{testSubnet1ControlKeys[0], testSubnet1ControlKeys[1]},
-// 		[]*crypto.PrivateKeySECP256K1R{keys[0]},
-// 	)
-// 	if err != nil {
-// 		t.Fatal(err)
-// 	}
-// 	if err := tx.SyntacticVerify(); err == nil {
-// 		t.Fatal("should have errored because of no weight")
-// 	}
-
-// 	// Case: ControlSigs not sorted
-// 	tx, err = vm.newAddNonDefaultSubnetValidatorTx(
-// 		defaultWeight,
-// 		uint64(defaultValidateStartTime.Unix()),
-// 		uint64(defaultValidateEndTime.Unix())-1,
-// 		nodeID,
-// 		testSubnet1.id,
-// 		[]*crypto.PrivateKeySECP256K1R{testSubnet1ControlKeys[0], testSubnet1ControlKeys[1]},
-// 		[]*crypto.PrivateKeySECP256K1R{keys[0]},
-// 	)
-// 	tx.ControlSigs[0], tx.ControlSigs[1] = tx.ControlSigs[1], tx.ControlSigs[0]
-// 	if err != nil {
-// 		t.Fatal(err)
-// 	}
-// 	err = tx.SyntacticVerify()
-// 	if err == nil {
-// 		t.Fatal("should have errored because addresses weren't sorted")
-// 	}
-
-// 	// Case: Validation length is too short
-// 	if tx, err = vm.newAddNonDefaultSubnetValidatorTx(
-// 		defaultWeight,
-// 		uint64(defaultValidateStartTime.Unix()),
-// 		uint64(defaultValidateStartTime.Add(MinimumStakingDuration).Unix())-1,
-// 		nodeID,
-// 		testSubnet1.id,
-// 		[]*crypto.PrivateKeySECP256K1R{testSubnet1ControlKeys[0], testSubnet1ControlKeys[1]},
-// 		[]*crypto.PrivateKeySECP256K1R{keys[0]},
-// 	); err != nil {
-// 		t.Fatal(err)
-// 	} else if err := tx.SyntacticVerify(); err == nil {
-// 		t.Fatal("should have errored because validation length too short")
-// 	}
-
-// 	// Case: Validation length is too long
-// 	if tx, err = vm.newAddNonDefaultSubnetValidatorTx(
-// 		defaultWeight,
-// 		uint64(defaultValidateStartTime.Unix()),
-// 		uint64(defaultValidateStartTime.Add(MaximumStakingDuration).Unix())+1,
-// 		nodeID,
-// 		testSubnet1.id,
-// 		[]*crypto.PrivateKeySECP256K1R{testSubnet1ControlKeys[0], testSubnet1ControlKeys[1]},
-// 		[]*crypto.PrivateKeySECP256K1R{keys[0]},
-// 	); err != nil {
-// 		t.Fatal(err)
-// 	} else if err := tx.SyntacticVerify(); err == nil {
-// 		t.Fatal("should have errored because validation length too long")
-// 	}
-
-// 	// Case: Valid
-// 	if tx, err = vm.newAddNonDefaultSubnetValidatorTx(
-// 		defaultWeight,
-// 		uint64(defaultValidateStartTime.Unix()),
-// 		uint64(defaultValidateEndTime.Unix()),
-// 		nodeID,
-// 		testSubnet1.id,
-// 		[]*crypto.PrivateKeySECP256K1R{testSubnet1ControlKeys[0], testSubnet1ControlKeys[1]},
-// 		[]*crypto.PrivateKeySECP256K1R{keys[0]},
-// 	); err != nil {
-// 		t.Fatal(err)
-// 	} else if err := tx.SyntacticVerify(); err != nil {
-// 		t.Fatal(err)
-// 	}
-// }
-
-// func TestAddNonDefaultSubnetValidatorTxSemanticVerify(t *testing.T) {
-// 	vm := defaultVM()
-// 	vm.Ctx.Lock.Lock()
-// 	defer func() {
-// 		vm.Shutdown()
-// 		vm.Ctx.Lock.Unlock()
-// 	}()
-
-// 	nodeID := keys[0].PublicKey().Address()
-
-// 	// Case: Proposed validator currently validating default subnet
-// 	// but stops validating non-default subnet after stops validating default subnet
-// 	// (note that keys[0] is a genesis validator)
-// 	if tx, err := vm.newAddNonDefaultSubnetValidatorTx(
-// 		defaultWeight,
-// 		uint64(defaultValidateStartTime.Unix()),
-// 		uint64(defaultValidateEndTime.Unix())+1,
-// 		nodeID,
-// 		testSubnet1.id,
-// 		[]*crypto.PrivateKeySECP256K1R{testSubnet1ControlKeys[0], testSubnet1ControlKeys[1]},
-// 		[]*crypto.PrivateKeySECP256K1R{keys[0]},
-// 	); err != nil {
-// 		t.Fatal(err)
-// 	} else if _, _, _, _, err := tx.SemanticVerify(vm.DB); err == nil {
-// 		t.Fatal("should have failed because validator stops validating default subnet earlier than non-default subnet")
-// 	}
-
-// 	// Case: Proposed validator currently validating default subnet
-// 	// and proposed non-default subnet validation period is subset of
-// 	// default subnet validation period
-// 	// (note that keys[0] is a genesis validator)
-// 	if tx, err := vm.newAddNonDefaultSubnetValidatorTx(
-// 		defaultWeight,
-// 		uint64(defaultValidateStartTime.Unix()+1),
-// 		uint64(defaultValidateEndTime.Unix()),
-// 		nodeID,
-// 		testSubnet1.id,
-// 		[]*crypto.PrivateKeySECP256K1R{testSubnet1ControlKeys[0], testSubnet1ControlKeys[1]},
-// 		[]*crypto.PrivateKeySECP256K1R{keys[0]},
-// 	); err != nil {
-// 		t.Fatal(err)
-// 	} else if _, _, _, _, err = tx.SemanticVerify(vm.DB); err != nil {
-// 		t.Fatal(err)
-// 	}
-
-// 	// Add a validator to pending validator set of default subnet
-// 	key, err := vm.factory.NewPrivateKey()
-// 	if err != nil {
-// 		t.Fatal(err)
-// 	}
-// 	pendingDSValidatorID := key.PublicKey().Address()
-
-// 	// starts validating default subnet 10 seconds after genesis
-// 	DSStartTime := defaultGenesisTime.Add(10 * time.Second)
-// 	DSEndTime := DSStartTime.Add(5 * MinimumStakingDuration)
-
-// 	addDSTx, err := vm.newAddDefaultSubnetValidatorTx(
-// 		MinimumStakeAmount,                      // stake amount
-// 		uint64(DSStartTime.Unix()),              // start time
-// 		uint64(DSEndTime.Unix()),                // end time
-// 		pendingDSValidatorID,                    // node ID
-// 		nodeID,                                  // destination
-// 		NumberOfShares,                          // shares
-// 		[]*crypto.PrivateKeySECP256K1R{keys[0]}, // key
-// 	)
-// 	if err != nil {
-// 		t.Fatal(err)
-// 	}
-
-// 	// Case: Proposed validator isn't in pending or current validator sets
-// 	if tx, err := vm.newAddNonDefaultSubnetValidatorTx(
-// 		defaultWeight,
-// 		uint64(DSStartTime.Unix()), // start validating non-default subnet before default subnet
-// 		uint64(DSEndTime.Unix()),
-// 		pendingDSValidatorID,
-// 		testSubnet1.id,
-// 		[]*crypto.PrivateKeySECP256K1R{testSubnet1ControlKeys[0], testSubnet1ControlKeys[1]},
-// 		[]*crypto.PrivateKeySECP256K1R{keys[0]},
-// 	); err != nil {
-// 		t.Fatal(err)
-// 	} else if _, _, _, _, err = tx.SemanticVerify(vm.DB); err == nil {
-// 		t.Fatal("should have failed because validator not in the current or pending validator sets of the default subnet")
-// 	}
-
-// 	if err := vm.putPendingValidators(
-// 		vm.DB,
-// 		&EventHeap{
-// 			SortByStartTime: true,
-// 			Txs:             []TimedTx{addDSTx},
-// 		},
-// 		constants.DefaultSubnetID,
-// 	); err != nil {
-// 		t.Fatal(err)
-// 	}
-// 	// Node with ID key.PublicKey().Address() now a pending validator for default subnet
-
-// 	// Case: Proposed validator is pending validator of default subnet
-// 	// but starts validating non-default subnet before default subnet
-// 	if tx, err := vm.newAddNonDefaultSubnetValidatorTx(
-// 		defaultWeight,
-// 		uint64(DSStartTime.Unix())-1, // start validating non-default subnet before default subnet
-// 		uint64(DSEndTime.Unix()),
-// 		pendingDSValidatorID,
-// 		testSubnet1.id,
-// 		[]*crypto.PrivateKeySECP256K1R{testSubnet1ControlKeys[0], testSubnet1ControlKeys[1]},
-// 		[]*crypto.PrivateKeySECP256K1R{keys[0]},
-// 	); err != nil {
-// 		t.Fatal(err)
-// 	} else if _, _, _, _, err := tx.SemanticVerify(vm.DB); err == nil {
-// 		t.Fatal("should have failed because validator starts validating non-default " +
-// 			"subnet before starting to validate default subnet")
-// 	}
-
-// 	// Case: Proposed validator is pending validator of default subnet
-// 	// but stops validating non-default subnet after default subnet
-// 	if tx, err := vm.newAddNonDefaultSubnetValidatorTx(
-// 		defaultWeight,
-// 		uint64(DSStartTime.Unix()),
-// 		uint64(DSEndTime.Unix())+1, // stop validating non-default subnet after stopping validating default subnet
-// 		pendingDSValidatorID,
-// 		testSubnet1.id,
-// 		[]*crypto.PrivateKeySECP256K1R{testSubnet1ControlKeys[0], testSubnet1ControlKeys[1]},
-// 		[]*crypto.PrivateKeySECP256K1R{keys[0]},
-// 	); err != nil {
-// 		t.Fatal(err)
-// 	} else if _, _, _, _, err = tx.SemanticVerify(vm.DB); err == nil {
-// 		t.Fatal("should have failed because validator stops validating non-default " +
-// 			"subnet after stops validating default subnet")
-// 	}
-
-// 	// Case: Proposed validator is pending validator of default subnet
-// 	// and period validating non-default subnet is subset of time validating default subnet
-// 	if tx, err := vm.newAddNonDefaultSubnetValidatorTx(
-// 		defaultWeight,
-// 		uint64(DSStartTime.Unix()), // same start time as for default subnet
-// 		uint64(DSEndTime.Unix()),   // same end time as for default subnet
-// 		pendingDSValidatorID,
-// 		testSubnet1.id,
-// 		[]*crypto.PrivateKeySECP256K1R{testSubnet1ControlKeys[0], testSubnet1ControlKeys[1]},
-// 		[]*crypto.PrivateKeySECP256K1R{keys[0]},
-// 	); err != nil {
-// 		t.Fatal(err)
-// 	} else if _, _, _, _, err := tx.SemanticVerify(vm.DB); err != nil {
-// 		t.Fatalf("should have passed verification")
-// 	}
-
-// 	// Case: Proposed validator start validating at/before current timestamp
-// 	// First, advance the timestamp
-// 	newTimestamp := defaultGenesisTime.Add(2 * time.Second)
-// 	if err := vm.putTimestamp(vm.DB, newTimestamp); err != nil {
-// 		t.Fatal(err)
-// 	}
-
-// 	if tx, err := vm.newAddNonDefaultSubnetValidatorTx(
-// 		defaultWeight,                                           // weight
-// 		uint64(newTimestamp.Unix()),                             // start time
-// 		uint64(newTimestamp.Add(MinimumStakingDuration).Unix()), // end time
-// 		nodeID,         // node ID
-// 		testSubnet1.id, // subnet ID
-// 		[]*crypto.PrivateKeySECP256K1R{testSubnet1ControlKeys[0], testSubnet1ControlKeys[1]},
-// 		[]*crypto.PrivateKeySECP256K1R{keys[0]}, // tx fee payer
-// 	); err != nil {
-// 		t.Fatal(err)
-// 	} else if _, _, _, _, err := tx.SemanticVerify(vm.DB); err == nil {
-// 		t.Fatal("should have failed verification because starts validating at current timestamp")
-// 	}
-
-// 	// reset the timestamp
-// 	if err := vm.putTimestamp(vm.DB, defaultGenesisTime); err != nil {
-// 		t.Fatal(err)
-// 	}
-
-// 	// Create new key with no tokens
-// 	factory := crypto.FactorySECP256K1R{}
-// 	newAcctKey, err := factory.NewPrivateKey()
-// 	if err != nil {
-// 		t.Fatal(err)
-// 	}
-
-// 	if _, err := vm.newAddNonDefaultSubnetValidatorTx(
-// 		MinimumStakeAmount,                      // weight
-// 		uint64(defaultValidateStartTime.Unix()), // start time
-// 		uint64(defaultValidateEndTime.Unix()),   // end time
-// 		nodeID,         // node ID
-// 		testSubnet1.id, // subnet ID
-// 		[]*crypto.PrivateKeySECP256K1R{testSubnet1ControlKeys[0], testSubnet1ControlKeys[1]},
-// 		[]*crypto.PrivateKeySECP256K1R{newAcctKey.(*crypto.PrivateKeySECP256K1R)}, // tx fee payer
-// 	); err == nil {
-// 		t.Fatal("should have failed verification because payer address has no tokens to pay fee")
-// 	}
-
-// 	// Case: Proposed validator already validating the non-default subnet
-// 	// First, add validator as validator of non-default subnet
-// 	if tx, err := vm.newAddNonDefaultSubnetValidatorTx(
-// 		defaultWeight,                           // weight
-// 		uint64(defaultValidateStartTime.Unix()), // start time
-// 		uint64(defaultValidateEndTime.Unix()),   // end time
-// 		nodeID,         // node ID
-// 		testSubnet1.id, // subnet ID
-// 		[]*crypto.PrivateKeySECP256K1R{testSubnet1ControlKeys[0], testSubnet1ControlKeys[1]},
-// 		[]*crypto.PrivateKeySECP256K1R{keys[0]}, // tx fee payer
-// 	); err != nil {
-// 		t.Fatal(err)
-// 	} else if err := vm.putCurrentValidators(vm.DB,
-// 		&EventHeap{
-// 			SortByStartTime: false,
-// 			Txs:             []TimedTx{tx},
-// 		},
-// 		testSubnet1.id,
-// 	); err != nil {
-// 		t.Fatal(err)
-// 	}
-// 	// Node with ID nodeIDKey.PublicKey().Address() now validating subnet with ID testSubnet1.ID
-
-// 	if tx, err := vm.newAddNonDefaultSubnetValidatorTx(
-// 		defaultWeight,                           // weight
-// 		uint64(defaultValidateStartTime.Unix()), // start time
-// 		uint64(defaultValidateEndTime.Unix()),   // end time
-// 		nodeID,         // node ID
-// 		testSubnet1.id, // subnet ID
-// 		[]*crypto.PrivateKeySECP256K1R{testSubnet1ControlKeys[0], testSubnet1ControlKeys[1]},
-// 		[]*crypto.PrivateKeySECP256K1R{keys[0]}, // tx fee payer
-// 	); err != nil {
-// 		t.Fatal(err)
-// 	} else if _, _, _, _, err := tx.SemanticVerify(vm.DB); err == nil {
-// 		t.Fatal("should have failed verification because validator already validating the specified subnet")
-// 	} else if err := vm.putCurrentValidators(vm.DB, // reset validator heap
-// 		&EventHeap{
-// 			SortByStartTime: false,
-// 		},
-// 		testSubnet1.id,
-// 	); err != nil {
-// 		t.Fatal(err)
-// 	}
-
-// 	// Case: Too many signatures
-// 	if tx, err := vm.newAddNonDefaultSubnetValidatorTx(
-// 		defaultWeight,                                                   // weight
-// 		uint64(defaultGenesisTime.Unix()),                               // start time
-// 		uint64(defaultGenesisTime.Add(MinimumStakingDuration).Unix())+1, // end time
-// 		nodeID,         // node ID
-// 		testSubnet1.id, // subnet ID
-// 		[]*crypto.PrivateKeySECP256K1R{testSubnet1ControlKeys[0], testSubnet1ControlKeys[1], testSubnet1ControlKeys[2]},
-// 		[]*crypto.PrivateKeySECP256K1R{keys[0]}, // tx fee payer
-// 	); err != nil {
-// 		t.Fatal(err)
-// 	} else if _, _, _, _, err := tx.SemanticVerify(vm.DB); err == nil {
-// 		t.Fatal("should have failed verification because tx has 3 signatures but only 2 needed")
-// 	}
-
-// 	// Case: Too few signatures
-// 	tx, err := vm.newAddNonDefaultSubnetValidatorTx(
-// 		defaultWeight,                                                 // weight
-// 		uint64(defaultGenesisTime.Unix()),                             // start time
-// 		uint64(defaultGenesisTime.Add(MinimumStakingDuration).Unix()), // end time
-// 		nodeID,         // node ID
-// 		testSubnet1.id, // subnet ID
-// 		[]*crypto.PrivateKeySECP256K1R{testSubnet1ControlKeys[0], testSubnet1ControlKeys[2]},
-// 		[]*crypto.PrivateKeySECP256K1R{keys[0]}, // tx fee payer
-// 	)
-// 	if err != nil {
-// 		t.Fatal(err)
-// 	}
-// 	tx.ControlSigs = tx.ControlSigs[0:1] // remove a control sig
-// 	if _, _, _, _, err = tx.SemanticVerify(vm.DB); err == nil {
-// 		t.Fatal("should have failed verification because not enough control sigs")
-// 	}
-
-// 	// Case: Control Signature from invalid key (keys[3] is not a control key)
-// 	tx, err = vm.newAddNonDefaultSubnetValidatorTx(
-// 		defaultWeight,                                                 // weight
-// 		uint64(defaultGenesisTime.Unix()),                             // start time
-// 		uint64(defaultGenesisTime.Add(MinimumStakingDuration).Unix()), // end time
-// 		nodeID,         // node ID
-// 		testSubnet1.id, // subnet ID
-// 		[]*crypto.PrivateKeySECP256K1R{testSubnet1ControlKeys[0], keys[1]},
-// 		[]*crypto.PrivateKeySECP256K1R{keys[0]}, // tx fee payer
-// 	)
-// 	if err != nil {
-// 		t.Fatal(err)
-// 	}
-// 	// Replace a valid signature with one from keys[3]
-// 	sig, err := keys[3].SignHash(hashing.ComputeHash256(tx.unsignedBytes))
-// 	if err != nil {
-// 		t.Fatal(err)
-// 	}
-// 	copy(tx.ControlSigs[0][:], sig)
-// 	crypto.SortSECP2561RSigs(tx.ControlSigs)
-// 	if _, _, _, _, err = tx.SemanticVerify(vm.DB); err == nil {
-// 		t.Fatal("should have failed verification because a control sig is invalid")
-// 	}
-
-// 	// Case: Proposed validator in pending validator set for subnet
-// 	// First, add validator to pending validator set of subnet
-// 	if tx, err := vm.newAddNonDefaultSubnetValidatorTx(
-// 		defaultWeight,                                                   // weight
-// 		uint64(defaultGenesisTime.Unix())+1,                             // start time
-// 		uint64(defaultGenesisTime.Add(MinimumStakingDuration).Unix())+1, // end time
-// 		nodeID,         // node ID
-// 		testSubnet1.id, // subnet ID
-// 		[]*crypto.PrivateKeySECP256K1R{testSubnet1ControlKeys[0], testSubnet1ControlKeys[1]},
-// 		[]*crypto.PrivateKeySECP256K1R{keys[0]}, // tx fee payer
-// 	); err != nil {
-// 		t.Fatal(err)
-// 	} else if err = vm.putPendingValidators(vm.DB, // Node ID nodeIDKey.PublicKey().Address() now pending
-// 		&EventHeap{ // validator for subnet testSubnet1.ID
-// 			SortByStartTime: true,
-// 			Txs:             []TimedTx{tx},
-// 		},
-// 		testSubnet1.id,
-// 	); err != nil {
-// 		t.Fatal(err)
-// 	} else if _, _, _, _, err = tx.SemanticVerify(vm.DB); err == nil {
-// 		t.Fatal("should have failed verification because validator already in pending validator set of the specified subnet")
-// 	}
-// }
-
-// // Test that marshalling/unmarshalling works
-// func TestAddNonDefaultSubnetValidatorMarshal(t *testing.T) {
-// 	vm := defaultVM()
-// 	vm.Ctx.Lock.Lock()
-// 	defer func() {
-// 		vm.Shutdown()
-// 		vm.Ctx.Lock.Unlock()
-// 	}()
-
-// 	var unmarshaledTx addNonDefaultSubnetValidatorTx
-
-// 	// valid tx
-// 	tx, err := vm.newAddNonDefaultSubnetValidatorTx(
-// 		defaultWeight,
-// 		uint64(defaultValidateStartTime.Unix()),
-// 		uint64(defaultValidateEndTime.Unix()),
-// 		keys[0].PublicKey().Address(),
-// 		testSubnet1.id,
-// 		[]*crypto.PrivateKeySECP256K1R{testSubnet1ControlKeys[0], testSubnet1ControlKeys[1]},
-// 		[]*crypto.PrivateKeySECP256K1R{keys[0]},
-// 	)
-// 	if err != nil {
-// 		t.Fatal(err)
-// 	} else if txBytes, err := Codec.Marshal(tx); err != nil {
-// 		t.Fatal(err)
-// 	} else if err := Codec.Unmarshal(txBytes, &unmarshaledTx); err != nil {
-// 		t.Fatal(err)
-// 	} else if err := unmarshaledTx.initialize(vm); err != nil {
-// 		t.Fatal(err)
-// 	}
-// 	if tx.Memo == nil { // reflect.DeepEqual considers []byte{} and nil to be different so change nil to []byte{}
-// 		tx.Memo = []byte{}
-// 	}
-// 	if !reflect.DeepEqual(*tx, unmarshaledTx) {
-// 		t.Fatal("should be equal")
-// 	}
-// }
-
-// Accept proposal to add validator to non-default subnet
-func TestAddNonDefaultSubnetValidatorAccept(t *testing.T) {
-	vm := defaultVM(t)
+func TestAddNonDefaultSubnetValidatorTxSyntacticVerify(t *testing.T) {
+	vm := defaultVM()
 	vm.Ctx.Lock.Lock()
 	defer func() {
 		vm.Shutdown()
 		vm.Ctx.Lock.Unlock()
 	}()
 
-	startTime := defaultValidateStartTime.Add(Delta).Add(1 * time.Second)
-	endTime := startTime.Add(MinimumStakingDuration)
-
-<<<<<<< HEAD
+	nodeID := keys[0].PublicKey().Address()
+
 	// Case: tx is nil
 	var unsignedTx *UnsignedAddNonDefaultSubnetValidatorTx
 	if err := unsignedTx.Verify(); err == nil {
@@ -665,23 +134,10 @@
 		nodeID,
 		testSubnet1.id,
 		[]*crypto.PrivateKeySECP256K1R{testSubnet1ControlKeys[0], testSubnet1ControlKeys[1]},
-=======
-	// create valid tx
-	// note that [startTime, endTime] is a subset of time that keys[0]
-	// validates default subnet ([defaultValidateStartTime, defaultValidateEndTime])
-	tx, err := vm.newAddNonDefaultSubnetValidatorTx(
-		defaultWeight,
-		uint64(startTime.Unix()),
-		uint64(endTime.Unix()),
-		keys[0].PublicKey().Address(),
-		testSubnet1.id,
-		[]*crypto.PrivateKeySECP256K1R{testSubnet1ControlKeys[0], testSubnet1ControlKeys[1], keys[0]},
->>>>>>> 49925528
-	)
-	if err != nil {
-		t.Fatal(err)
-	}
-<<<<<<< HEAD
+	)
+	if err != nil {
+		t.Fatal(err)
+	}
 	tx.UnsignedProposalTx.(*UnsignedAddNonDefaultSubnetValidatorTx).SubnetAuth.(*secp256k1fx.Input).SigIndices[0] =
 		tx.UnsignedProposalTx.(*UnsignedAddNonDefaultSubnetValidatorTx).SubnetAuth.(*secp256k1fx.Input).SigIndices[1]
 	// This tx was syntactically verified when it was created...pretend it wan't so we don't use cache
@@ -789,19 +245,27 @@
 	// Add a validator to pending validator set of default subnet
 	key, err := vm.factory.NewPrivateKey()
 	if err != nil {
-=======
-
-	// trigger block creation
-	if err := vm.issueTx(tx); err != nil {
->>>>>>> 49925528
-		t.Fatal(err)
-	}
-	blk, err := vm.BuildBlock()
-	if err != nil {
-		t.Fatal(err)
-	}
-
-<<<<<<< HEAD
+		t.Fatal(err)
+	}
+	pendingDSValidatorID := key.PublicKey().Address()
+
+	// starts validating default subnet 10 seconds after genesis
+	DSStartTime := defaultGenesisTime.Add(10 * time.Second)
+	DSEndTime := DSStartTime.Add(5 * MinimumStakingDuration)
+
+	addDSTx, err := vm.newAddDefaultSubnetValidatorTx(
+		MinimumStakeAmount,                      // stake amount
+		uint64(DSStartTime.Unix()),              // start time
+		uint64(DSEndTime.Unix()),                // end time
+		pendingDSValidatorID,                    // node ID
+		nodeID,                                  // destination
+		NumberOfShares,                          // shares
+		[]*crypto.PrivateKeySECP256K1R{keys[0]}, // key
+	)
+	if err != nil {
+		t.Fatal(err)
+	}
+
 	// Case: Proposed validator isn't in pending or current validator sets
 	if tx, err := vm.newAddNonDefaultSubnetValidatorTx(
 		defaultWeight,
@@ -883,8 +347,8 @@
 	}
 
 	if tx, err := vm.newAddNonDefaultSubnetValidatorTx(
-		defaultWeight,               // weight
-		uint64(newTimestamp.Unix()), // start time
+		defaultWeight,                                           // weight
+		uint64(newTimestamp.Unix()),                             // start time
 		uint64(newTimestamp.Add(MinimumStakingDuration).Unix()), // end time
 		nodeID,         // node ID
 		testSubnet1.id, // subnet ID
@@ -906,8 +370,8 @@
 		defaultWeight,                           // weight
 		uint64(defaultValidateStartTime.Unix()), // start time
 		uint64(defaultValidateEndTime.Unix()),   // end time
-		nodeID,                                  // node ID
-		testSubnet1.id,                          // subnet ID
+		nodeID,         // node ID
+		testSubnet1.id, // subnet ID
 		[]*crypto.PrivateKeySECP256K1R{testSubnet1ControlKeys[0], testSubnet1ControlKeys[1]},
 	); err != nil {
 		t.Fatal(err)
@@ -926,8 +390,8 @@
 		defaultWeight,                           // weight
 		uint64(defaultValidateStartTime.Unix()), // start time
 		uint64(defaultValidateEndTime.Unix()),   // end time
-		nodeID,                                  // node ID
-		testSubnet1.id,                          // subnet ID
+		nodeID,         // node ID
+		testSubnet1.id, // subnet ID
 		[]*crypto.PrivateKeySECP256K1R{testSubnet1ControlKeys[0], testSubnet1ControlKeys[1]},
 	); err != nil {
 		t.Fatal(err)
@@ -944,8 +408,8 @@
 
 	// Case: Too many signatures
 	if tx, err := vm.newAddNonDefaultSubnetValidatorTx(
-		defaultWeight,                     // weight
-		uint64(defaultGenesisTime.Unix()), // start time
+		defaultWeight,                                                   // weight
+		uint64(defaultGenesisTime.Unix()),                               // start time
 		uint64(defaultGenesisTime.Add(MinimumStakingDuration).Unix())+1, // end time
 		nodeID,         // node ID
 		testSubnet1.id, // subnet ID
@@ -958,8 +422,8 @@
 
 	// Case: Too few signatures
 	tx, err := vm.newAddNonDefaultSubnetValidatorTx(
-		defaultWeight,                     // weight
-		uint64(defaultGenesisTime.Unix()), // start time
+		defaultWeight,                                                 // weight
+		uint64(defaultGenesisTime.Unix()),                             // start time
 		uint64(defaultGenesisTime.Add(MinimumStakingDuration).Unix()), // end time
 		nodeID,         // node ID
 		testSubnet1.id, // subnet ID
@@ -979,8 +443,8 @@
 
 	// Case: Control Signature from invalid key (keys[3] is not a control key)
 	tx, err = vm.newAddNonDefaultSubnetValidatorTx(
-		defaultWeight,                     // weight
-		uint64(defaultGenesisTime.Unix()), // start time
+		defaultWeight,                                                 // weight
+		uint64(defaultGenesisTime.Unix()),                             // start time
 		uint64(defaultGenesisTime.Add(MinimumStakingDuration).Unix()), // end time
 		nodeID,         // node ID
 		testSubnet1.id, // subnet ID
@@ -1002,8 +466,8 @@
 	// Case: Proposed validator in pending validator set for subnet
 	// First, add validator to pending validator set of subnet
 	if tx, err := vm.newAddNonDefaultSubnetValidatorTx(
-		defaultWeight,                       // weight
-		uint64(defaultGenesisTime.Unix())+1, // start time
+		defaultWeight,                                                   // weight
+		uint64(defaultGenesisTime.Unix())+1,                             // start time
 		uint64(defaultGenesisTime.Add(MinimumStakingDuration).Unix())+1, // end time
 		nodeID,         // node ID
 		testSubnet1.id, // subnet ID
@@ -1056,39 +520,8 @@
 	}
 	if tx.UnsignedProposalTx.(*UnsignedAddNonDefaultSubnetValidatorTx).Memo == nil { // reflect.DeepEqual considers []byte{} and nil to be different so change nil to []byte{}
 		tx.UnsignedProposalTx.(*UnsignedAddNonDefaultSubnetValidatorTx).Memo = []byte{}
-=======
-	// Assert preferences are correct
-	block := blk.(*ProposalBlock)
-	options, err := block.Options()
-	if err != nil {
-		t.Fatal(err)
-	}
-	commit, ok := options[0].(*Commit)
-	if !ok {
-		t.Fatal(errShouldPrefCommit)
-	} else if abort, ok := options[1].(*Abort); !ok {
-		t.Fatal(errShouldPrefAbort)
-	} else if err := block.Verify(); err != nil {
-		t.Fatal(err)
-	} else if err := block.Accept(); err != nil {
-		t.Fatal(err)
-	} else if err := commit.Verify(); err != nil {
-		t.Fatal(err)
-	} else if err := abort.Verify(); err != nil {
-		t.Fatal(err)
-	} else if err := commit.Accept(); err != nil { // accept the proposal
-		t.Fatal(err)
-	}
-
-	// Verify that new validator is in pending validator set
-	pendingValidators, err := vm.getPendingValidators(vm.DB, testSubnet1.id)
-	if err != nil {
-		t.Fatal(err)
->>>>>>> 49925528
-	}
-	pendingSampler := validators.NewSet()
-	pendingSampler.Set(vm.getValidators(pendingValidators))
-	if !pendingSampler.Contains(keys[0].PublicKey().Address()) {
-		t.Fatalf("should have added validator to pending validator set")
+	}
+	if !reflect.DeepEqual(*tx, unmarshaledTx) {
+		t.Fatal("should be equal")
 	}
 }