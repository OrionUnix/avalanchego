--- conflicted
+++ resolved
@@ -25,12 +25,8 @@
 type ExportTx struct {
 	BaseTx `serialize:"true"`
 
-<<<<<<< HEAD
-	DestinationChain ids.ID                    `serialize:"true" json:"destinationChain"` // Which chain to send the funds to
-	Outs             []*ava.TransferableOutput `serialize:"true" json:"exportedOutputs"`  // The outputs this transaction is sending to the other chain
-=======
-	Outs []*avax.TransferableOutput `serialize:"true" json:"exportedOutputs"` // The outputs this transaction is sending to the other chain
->>>>>>> ba9f7426
+	DestinationChain ids.ID                     `serialize:"true" json:"destinationChain"` // Which chain to send the funds to
+	Outs             []*avax.TransferableOutput `serialize:"true" json:"exportedOutputs"`  // The outputs this transaction is sending to the other chain
 }
 
 // SyntacticVerify that this transaction is well-formed.
