--- conflicted
+++ resolved
@@ -25,12 +25,8 @@
 type ImportTx struct {
 	BaseTx `serialize:"true"`
 
-<<<<<<< HEAD
-	SourceChain ids.ID                   `serialize:"true" json:"sourceChain"`    // Which chain to consume the funds from
-	Ins         []*ava.TransferableInput `serialize:"true" json:"importedInputs"` // The inputs to this transaction
-=======
-	Ins []*avax.TransferableInput `serialize:"true" json:"importedInputs"` // The inputs to this transaction
->>>>>>> ba9f7426
+	SourceChain ids.ID                    `serialize:"true" json:"sourceChain"`    // Which chain to consume the funds from
+	Ins         []*avax.TransferableInput `serialize:"true" json:"importedInputs"` // The inputs to this transaction
 }
 
 // InputUTXOs track which UTXOs this transaction is consuming.
